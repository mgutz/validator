// Package validator implements value validations
//
// Copyright 2014 Roberto Teixeira <robteix@robteix.com>
//
// Licensed under the Apache License, Version 2.0 (the "License");
// you may not use this file except in compliance with the License.
// You may obtain a copy of the License at
//
//    http://www.apache.org/licenses/LICENSE-2.0
//
// Unless required by applicable law or agreed to in writing, software
// distributed under the License is distributed on an "AS IS" BASIS,
// WITHOUT WARRANTIES OR CONDITIONS OF ANY KIND, either express or implied.
// See the License for the specific language governing permissions and
// limitations under the License.

package validator_test

import (
	"fmt"
	"sort"

	"gopkg.in/validator.v1"
)

// This example demonstrates a custom function to process template text.
// It installs the strings.Title function and uses it to
// Make Title Text Look Good In Our Template's Output.
func ExampleValidate() {
	// First create a struct to be validated
	// according to the validator tags.
	type ValidateExample struct {
		Name        string `validate:"nonzero"`
		Description string
		Age         int    `validate:"min=18"`
		Email       string `validate:"regexp=^[0-9a-z]+@[0-9a-z]+(\\.[0-9a-z]+)+$"`
		Address     struct {
			Street string `validate:"nonzero"`
			City   string `validate:"nonzero"`
		}
	}

	// Fill in some values
	ve := ValidateExample{
		Name:        "Joe Doe", // valid as it's nonzero
		Description: "",        // valid no validation tag exists
		Age:         17,        // invalid as age is less than required 18
	}
	// invalid as Email won't match the regular expression
	ve.Email = "@not.a.valid.email"
	ve.Address.City = "Some City" // valid
	ve.Address.Street = ""        // invalid

	err := validator.Validate(ve)
	if err == nil {
		fmt.Println("Values are valid.")
	} else {
		errs := err.(validator.ErrorMap)
		// See if Address was empty
		if errs["Address.Street"][0] == validator.ErrZeroValue {
			fmt.Println("Street cannot be empty.")
		}

		// Iterate through the list of fields and respective errors
		fmt.Println("Invalid due to fields:")

		// Here we have to sort the arrays to ensure map ordering does not
		// fail our example, typically it's ok to just range through the err
		// list when order is not important.
		var errOuts []string
		for f, e := range errs {
			errOuts = append(errOuts, fmt.Sprintf("\t - %s (%v)\n", f, e))
		}

		// Again this part is extraneous and you should not need this in real
		// code.
		sort.Strings(errOuts)
		for _, str := range errOuts {
			fmt.Print(str)
		}
	}

	// Output:
	// Street cannot be empty.
	// Invalid due to fields:
<<<<<<< HEAD
	//	 - Age (less than min)
	//	 - Email (regular expression mismatch)
	//	 - Address.Street (zero value)
=======
<<<<<<< HEAD
	//	 - Address.Street ([zero value])
	//	 - Age ([less than min])
	//	 - Email ([regular expression mismatch])
=======
	//	 - Age (less than min)
	//	 - Email (regular expression mismatch)
	//	 - Address.Street (zero value)
>>>>>>> f3722ca40f216e23be902f1335d60b73f8e49b33
>>>>>>> bd1533c2
}

// This example shows how to use the Valid helper
// function to validator any number of values
func ExampleValid() {
	err := validator.Valid(42, "min=10,max=100,nonzero")
	fmt.Printf("42: valid=%v, errs=%v\n", err == nil, err)

	var ptr *int
	if err := validator.Valid(ptr, "nonzero"); err != nil {
		fmt.Println("ptr: Invalid nil pointer.")
	}

	err = validator.Valid("ABBA", "regexp=[ABC]*")
	fmt.Printf("ABBA: valid=%v\n", err == nil)

	// Output:
	// 42: valid=true, errs=<nil>
	// ptr: Invalid nil pointer.
	// ABBA: valid=true
}

// This example shows you how to change the tag name
func ExampleSetTag() {
	type T struct {
		A int `foo:"nonzero" bar:"min=10"`
	}
	t := T{5}
	v := validator.NewValidator()
	v.SetTag("foo")
	err := v.Validate(t)
	fmt.Printf("foo --> valid: %v, errs: %v\n", err == nil, err)
	v.SetTag("bar")
	err = v.Validate(t)
	errs := err.(validator.ErrorMap)
	fmt.Printf("bar --> valid: %v, errs: %v\n", err == nil, errs)

	// Output:
	// foo --> valid: true, errs: <nil>
	// bar --> valid: false, errs: A: less than min
}

// This example shows you how to change the tag name
func ExampleWithTag() {
	type T struct {
		A int `foo:"nonzero" bar:"min=10"`
	}
	t := T{5}
	err := validator.WithTag("foo").Validate(t)
	fmt.Printf("foo --> valid: %v, errs: %v\n", err == nil, err)
	err = validator.WithTag("bar").Validate(t)
	fmt.Printf("bar --> valid: %v, errs: %v\n", err == nil, err)

	// Output:
	// foo --> valid: true, errs: <nil>
	// bar --> valid: false, errs: A: less than min
}<|MERGE_RESOLUTION|>--- conflicted
+++ resolved
@@ -20,7 +20,7 @@
 	"fmt"
 	"sort"
 
-	"gopkg.in/validator.v1"
+	"gopkg.in/validator.v2"
 )
 
 // This example demonstrates a custom function to process template text.
@@ -83,21 +83,9 @@
 	// Output:
 	// Street cannot be empty.
 	// Invalid due to fields:
-<<<<<<< HEAD
-	//	 - Age (less than min)
-	//	 - Email (regular expression mismatch)
 	//	 - Address.Street (zero value)
-=======
-<<<<<<< HEAD
-	//	 - Address.Street ([zero value])
-	//	 - Age ([less than min])
-	//	 - Email ([regular expression mismatch])
-=======
-	//	 - Age (less than min)
-	//	 - Email (regular expression mismatch)
-	//	 - Address.Street (zero value)
->>>>>>> f3722ca40f216e23be902f1335d60b73f8e49b33
->>>>>>> bd1533c2
+	// 	 - Age (less than min)
+	// 	 - Email (regular expression mismatch)
 }
 
 // This example shows how to use the Valid helper
